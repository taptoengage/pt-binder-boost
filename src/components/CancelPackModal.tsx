--- conflicted
+++ resolved
@@ -2,11 +2,6 @@
 import { supabase } from '@/integrations/supabase/client';
 import { Database } from '@/integrations/supabase/types';
 import { FunctionsHttpError, FunctionsRelayError, FunctionsFetchError } from '@supabase/supabase-js';
-<<<<<<< HEAD
-=======
-
-type SessionPack = Database['public']['Tables']['session_packs']['Row'];
->>>>>>> 64c5a251
 import { Button } from '@/components/ui/button';
 import {
   Dialog,
@@ -59,10 +54,7 @@
       });
 
       if (functionError) {
-        // V-- THIS IS THE FIX --V
-        // Throw the original error object to preserve its type and context
         throw functionError;
-        // A-- END OF FIX --A
       }
 
       toast({
@@ -76,10 +68,6 @@
 
       if (err instanceof FunctionsHttpError) {
         try {
-<<<<<<< HEAD
-          // This logic will now correctly execute
-=======
->>>>>>> 64c5a251
           const details = await err.context.response.json();
           errorMessage = details?.error || details?.details || err.message;
         } catch {
