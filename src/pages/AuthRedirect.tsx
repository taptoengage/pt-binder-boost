import { useEffect } from "react";
import { useNavigate } from "react-router-dom";
import { supabase } from "@/integrations/supabase/client";

const AuthRedirect = () => {
  const navigate = useNavigate();

  useEffect(() => {
<<<<<<< HEAD
    const params = new URLSearchParams(window.location.search);
    const code = params.get("code") || params.get("token");
=======
    const initiateOAuth = async () => {
      try {
        // Trigger Google OAuth with custom auth domain
        const { error } = await supabase.auth.signInWithOAuth({
          provider: 'google',
          options: {
            redirectTo: 'https://optimisedtrainer.online/auth/callback'
          }
        });
>>>>>>> 9a6372d7

    (async () => {
      try {
        if (code) {
          console.log("[AuthRedirect] Processing auth code/token");
          const { error } = await supabase.auth.exchangeCodeForSession(code);
          if (error) throw error;
          
          console.log("[AuthRedirect] Session exchange successful");
          navigate("/dashboard", { replace: true });
          return;
        }
        
        console.log("[AuthRedirect] No auth code/token found");
        navigate("/auth", { replace: true });
      } catch (err: any) {
        console.error("[AuthRedirect] Exchange failed:", err?.message || "Unknown error");
        navigate("/auth", { replace: true });
      }
    })();
  }, [navigate]);

  return null;
};

export default AuthRedirect;<|MERGE_RESOLUTION|>--- conflicted
+++ resolved
@@ -6,20 +6,8 @@
   const navigate = useNavigate();
 
   useEffect(() => {
-<<<<<<< HEAD
     const params = new URLSearchParams(window.location.search);
-    const code = params.get("code") || params.get("token");
-=======
-    const initiateOAuth = async () => {
-      try {
-        // Trigger Google OAuth with custom auth domain
-        const { error } = await supabase.auth.signInWithOAuth({
-          provider: 'google',
-          options: {
-            redirectTo: 'https://optimisedtrainer.online/auth/callback'
-          }
-        });
->>>>>>> 9a6372d7
+    const code = params.get("code") || params.get("token"); // support both formats
 
     (async () => {
       try {
@@ -27,22 +15,25 @@
           console.log("[AuthRedirect] Processing auth code/token");
           const { error } = await supabase.auth.exchangeCodeForSession(code);
           if (error) throw error;
-          
+
           console.log("[AuthRedirect] Session exchange successful");
           navigate("/dashboard", { replace: true });
           return;
         }
-        
-        console.log("[AuthRedirect] No auth code/token found");
+
+        console.log("[AuthRedirect] No code/token found — redirecting to /auth");
         navigate("/auth", { replace: true });
       } catch (err: any) {
-        console.error("[AuthRedirect] Exchange failed:", err?.message || "Unknown error");
+        console.error(
+          "[AuthRedirect] Exchange failed:",
+          err?.message || "Unknown error"
+        );
         navigate("/auth", { replace: true });
       }
     })();
   }, [navigate]);
 
-  return null;
+  return null; // Optionally: return a spinner/loading state
 };
 
 export default AuthRedirect;